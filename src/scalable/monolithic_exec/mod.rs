use std::sync::Arc;
use std::time::Instant;
use atlas_smr_application::{ExecutionRequest, ExecutorHandle};
use atlas_smr_application::app::{Application, Request, AppData, BatchReplies, Reply};
use atlas_smr_application::state::monolithic_state::{MonolithicState, InstallStateMessage, AppStateMessage};
use log::info;
use scoped_threadpool::Pool;
use atlas_common::channel;
use atlas_common::channel::{ChannelSyncRx, ChannelSyncTx};
use atlas_common::error::*;
use atlas_common::ordering::{Orderable, SeqNo};
use atlas_core::smr::exec::ReplyNode;
<<<<<<< HEAD

=======
use atlas_smr_application::app::{AppData, Application, BatchReplies, Reply, Request};
use atlas_smr_application::{ExecutionRequest, ExecutorHandle};
use atlas_smr_application::state::monolithic_state::{AppStateMessage, InstallStateMessage, MonolithicState};
>>>>>>> 4b2c4035
use atlas_metrics::metrics::metric_duration;
use crate::ExecutorReplier;
use crate::metric::{EXECUTION_LATENCY_TIME_ID, EXECUTION_TIME_TAKEN_ID};
use crate::scalable::{CRUDState, ExecutionUnit, scalable_execution, scalable_unordered_execution, ScalableApp, THREAD_POOL_THREADS};

const EXECUTING_BUFFER: usize = 16384;
const STATE_BUFFER: usize = 128;

pub struct ScalableMonolithicExecutor<S, A, NT>
    where S: MonolithicState + 'static + Send + Sync,
          A: Application<S> + 'static {
    application: A,
    state: S,

    work_rx: ChannelSyncRx<ExecutionRequest<Request<A, S>>>,
    state_rx: ChannelSyncRx<InstallStateMessage<S>>,
    checkpoint_tx: ChannelSyncTx<AppStateMessage<S>>,

    thread_pool: Pool,

    send_node: Arc<NT>,
}

impl<S, A, NT> ScalableMonolithicExecutor<S, A, NT>
    where S: MonolithicState + CRUDState + 'static + Send + Sync,
          A: ScalableApp<S> + 'static + Send,
          NT: 'static {
    pub fn init_handle() -> (ExecutorHandle<AppData<A, S>>, ChannelSyncRx<ExecutionRequest<Request<A, S>>>) {
<<<<<<< HEAD
        let (tx, rx) = channel::new_bounded_sync(EXECUTING_BUFFER, Some("executing buffer"));
=======
        let (tx, rx) = channel::new_bounded_sync(EXECUTING_BUFFER,
        Some("Scalable Mon Exec Work Channel"));
>>>>>>> 4b2c4035

        (ExecutorHandle::new(tx), rx)
    }

    pub fn init<T>(
        handle: ChannelSyncRx<ExecutionRequest<Request<A, S>>>,
        initial_state: Option<(S, Vec<Request<A, S>>)>,
        mut service: A,
        send_node: Arc<NT>)
        -> Result<(ChannelSyncTx<InstallStateMessage<S>>, ChannelSyncRx<AppStateMessage<S>>)>
        where T: ExecutorReplier + 'static,
              NT: ReplyNode<AppData<A, S>> + 'static {
        let (state, requests) = if let Some(state) = initial_state {
            state
        } else {
            (<A as Application<S>>::initial_state()?, vec![])
        };

<<<<<<< HEAD
        let (state_tx, state_rx) = channel::new_bounded_sync(STATE_BUFFER, Some("State Buffer"));

        let (checkpoint_tx, checkpoint_rx) = channel::new_bounded_sync(STATE_BUFFER, Some("State Buffer"));
=======
        let (state_tx, state_rx) = channel::new_bounded_sync(STATE_BUFFER,
        Some("Scalable Mon Install State Channel"));

        let (checkpoint_tx, checkpoint_rx) = channel::new_bounded_sync(STATE_BUFFER,
        Some("Scalable Mon App State Message"));
>>>>>>> 4b2c4035

        let mut executor = ScalableMonolithicExecutor {
            application: service,
            state,
            work_rx: handle,
            state_rx,
            checkpoint_tx,
            thread_pool: Pool::new(THREAD_POOL_THREADS),
            send_node,
        };

        for request in requests {
            executor.application.update(&mut executor.state, request);
        }

        executor.run::<T>();

        Ok((state_tx, checkpoint_rx))
    }

    fn run<T>(mut self)
        where T: ExecutorReplier + 'static,
              NT: ReplyNode<AppData<A, S>> + 'static {
        std::thread::Builder::new()
            .name(format!("Executor Manager Thread"))
            .spawn(move || {
                while let Ok(exec_req) = self.work_rx.recv() {
                    match exec_req {
                        ExecutionRequest::PollStateChannel => {
                            if let Ok(state_recvd) = self.state_rx.recv() {
                                self.state = state_recvd.into_state();
                            }
                        }
                        ExecutionRequest::CatchUp(requests) => {
                            info!("Catching up with {} batches of requests", requests.len());

<<<<<<< HEAD
                            for req in requests {
                                self.application.update_batch(&mut self.state, req);
=======
                            for batch in requests.into_iter() {
                                let seq_no = batch.sequence_number();

                                let start = Instant::now();

                                let reply_batch = scalable_execution(&mut self.thread_pool, &self.application, &mut self.state, batch);

                                metric_duration(EXECUTION_TIME_TAKEN_ID, start.elapsed());

                                self.execution_finished::<T>(Some(seq_no), reply_batch);
>>>>>>> 4b2c4035
                            }
                        }
                        ExecutionRequest::Update((batch, instant)) => {
                            let seq_no = batch.sequence_number();

                            metric_duration(EXECUTION_LATENCY_TIME_ID, instant.elapsed());

                            let start = Instant::now();

                            let reply_batch = scalable_execution(&mut self.thread_pool, &self.application, &mut self.state, batch);

                            metric_duration(EXECUTION_TIME_TAKEN_ID, start.elapsed());

                            // deliver replies
                            self.execution_finished::<T>(Some(seq_no), reply_batch);
                        }
                        ExecutionRequest::UpdateAndGetAppstate((batch, instant)) => {
                            let seq_no = batch.sequence_number();

                            metric_duration(EXECUTION_LATENCY_TIME_ID, instant.elapsed());

                            let start = Instant::now();

                            let reply_batch = scalable_execution(&mut self.thread_pool, &self.application, &mut self.state, batch);

                            metric_duration(EXECUTION_TIME_TAKEN_ID, start.elapsed());

                            // deliver replies
                            self.execution_finished::<T>(Some(seq_no), reply_batch);

                            // deliver checkpoint state to the replica
                            self.deliver_checkpoint_state(seq_no);
                        }
                        ExecutionRequest::Read(_peer_id) => {
                            todo!()
                        }
                        ExecutionRequest::ExecuteUnordered(batch) => {
                            let reply = scalable_unordered_execution(&mut self.thread_pool, &self.application, &mut self.state, batch);

                            self.execution_finished::<T>(None, reply);
                        }
                    }
                }
            }).expect("Failed to start executor thread");
    }


    ///Clones the current state and delivers it to the application
    /// Takes a sequence number, which corresponds to the last executed consensus instance before we performed the checkpoint
    fn deliver_checkpoint_state(&self, seq: SeqNo) {
        let cloned_state = self.state.clone();

        self.checkpoint_tx.send_return(AppStateMessage::new(seq, cloned_state)).expect("Failed to send checkpoint");
    }

    fn execution_finished<T>(&self, seq: Option<SeqNo>, batch: BatchReplies<Reply<A, S>>)
        where NT: ReplyNode<AppData<A, S>> + 'static,
              T: ExecutorReplier + 'static {
        let send_node = self.send_node.clone();

        /*{
            if let Some(seq) = seq {
                if let Some(observer_handle) = &self.observer_handle {
                    //Do not notify of unordered events
                    let observe_event = MessageType::Event(ObserveEventKind::Executed(seq));

                    if let Err(err) = observer_handle.tx().send(observe_event) {
                        error!("{:?}", err);
                    }
                }
            }
        }*/

        T::execution_finished::<AppData<A, S>, NT>(send_node, seq, batch);
    }
}<|MERGE_RESOLUTION|>--- conflicted
+++ resolved
@@ -10,13 +10,9 @@
 use atlas_common::error::*;
 use atlas_common::ordering::{Orderable, SeqNo};
 use atlas_core::smr::exec::ReplyNode;
-<<<<<<< HEAD
-
-=======
 use atlas_smr_application::app::{AppData, Application, BatchReplies, Reply, Request};
 use atlas_smr_application::{ExecutionRequest, ExecutorHandle};
 use atlas_smr_application::state::monolithic_state::{AppStateMessage, InstallStateMessage, MonolithicState};
->>>>>>> 4b2c4035
 use atlas_metrics::metrics::metric_duration;
 use crate::ExecutorReplier;
 use crate::metric::{EXECUTION_LATENCY_TIME_ID, EXECUTION_TIME_TAKEN_ID};
@@ -45,12 +41,8 @@
           A: ScalableApp<S> + 'static + Send,
           NT: 'static {
     pub fn init_handle() -> (ExecutorHandle<AppData<A, S>>, ChannelSyncRx<ExecutionRequest<Request<A, S>>>) {
-<<<<<<< HEAD
-        let (tx, rx) = channel::new_bounded_sync(EXECUTING_BUFFER, Some("executing buffer"));
-=======
         let (tx, rx) = channel::new_bounded_sync(EXECUTING_BUFFER,
         Some("Scalable Mon Exec Work Channel"));
->>>>>>> 4b2c4035
 
         (ExecutorHandle::new(tx), rx)
     }
@@ -69,17 +61,11 @@
             (<A as Application<S>>::initial_state()?, vec![])
         };
 
-<<<<<<< HEAD
-        let (state_tx, state_rx) = channel::new_bounded_sync(STATE_BUFFER, Some("State Buffer"));
-
-        let (checkpoint_tx, checkpoint_rx) = channel::new_bounded_sync(STATE_BUFFER, Some("State Buffer"));
-=======
         let (state_tx, state_rx) = channel::new_bounded_sync(STATE_BUFFER,
         Some("Scalable Mon Install State Channel"));
 
         let (checkpoint_tx, checkpoint_rx) = channel::new_bounded_sync(STATE_BUFFER,
         Some("Scalable Mon App State Message"));
->>>>>>> 4b2c4035
 
         let mut executor = ScalableMonolithicExecutor {
             application: service,
@@ -116,10 +102,6 @@
                         ExecutionRequest::CatchUp(requests) => {
                             info!("Catching up with {} batches of requests", requests.len());
 
-<<<<<<< HEAD
-                            for req in requests {
-                                self.application.update_batch(&mut self.state, req);
-=======
                             for batch in requests.into_iter() {
                                 let seq_no = batch.sequence_number();
 
@@ -130,7 +112,6 @@
                                 metric_duration(EXECUTION_TIME_TAKEN_ID, start.elapsed());
 
                                 self.execution_finished::<T>(Some(seq_no), reply_batch);
->>>>>>> 4b2c4035
                             }
                         }
                         ExecutionRequest::Update((batch, instant)) => {
