--- conflicted
+++ resolved
@@ -13,12 +13,9 @@
 use atlas_common::maybe_vec::MaybeVec;
 use atlas_common::ordering::{Orderable, SeqNo};
 use atlas_core::smr::exec::ReplyNode;
-<<<<<<< HEAD
-=======
 use atlas_smr_application::{ExecutionRequest, ExecutorHandle};
 use atlas_smr_application::app::{AppData, Application, BatchReplies, Reply, Request};
 use atlas_smr_application::state::divisible_state::{AppState, AppStateMessage, DivisibleState, DivisibleStateDescriptor, InstallStateMessage};
->>>>>>> 4b2c4035
 use atlas_metrics::metrics::metric_duration;
 
 use crate::ExecutorReplier;
@@ -50,12 +47,8 @@
     where S: DivisibleState + CRUDState + 'static + Send + Sync,
           A: ScalableApp<S> + 'static + Send {
     pub fn init_handle() -> (ExecutorHandle<AppData<A, S>>, ChannelSyncRx<ExecutionRequest<Request<A, S>>>) {
-<<<<<<< HEAD
-        let (tx, rx) = channel::new_bounded_sync(EXECUTING_BUFFER, Some("exec"));
-=======
         let (tx, rx) = channel::new_bounded_sync(EXECUTING_BUFFER,
                                                  Some("Scalable Work Handle"));
->>>>>>> 4b2c4035
 
         (ExecutorHandle::new(tx), rx)
     }
@@ -74,17 +67,11 @@
             (<A as Application<S>>::initial_state()?, vec![])
         };
 
-<<<<<<< HEAD
-        let (state_tx, state_rx) = channel::new_bounded_sync(STATE_BUFFER, Some("state"));
-=======
         let (state_tx, state_rx) = channel::new_bounded_sync(STATE_BUFFER,
                                                              Some("Install State Work Handle"));
 
         let (checkpoint_tx, checkpoint_rx) = channel::new_bounded_sync(STATE_BUFFER,
                                                                        Some("App State Checkpoint Work Handle"));
->>>>>>> 4b2c4035
-
-        let (checkpoint_tx, checkpoint_rx) = channel::new_bounded_sync(STATE_BUFFER, Some("checkpoint"));
 
         let mut executor = ScalableDivisibleStateExecutor {
             application: service,
@@ -119,7 +106,6 @@
                                 match state_recvd {
                                     InstallStateMessage::StateDescriptor(descriptor) => {}
                                     InstallStateMessage::StatePart(state_part) => {
-<<<<<<< HEAD
                                         self.state.accept_parts(state_part.into_vec().into_boxed_slice()).expect("Failed to install state parts into executor");
                                     }
                                     InstallStateMessage::Done => {
@@ -127,19 +113,10 @@
                                         break
                                     }
                                     InstallStateMessage::StateDescriptor(_) => todo!(),
-=======
-                                        self.state.accept_parts(state_part.into_vec()).expect("Failed to install state parts into executor");
-                                    }
-                                    InstallStateMessage::Done => break,
->>>>>>> 4b2c4035
                                 }
                             }
                         }
                         ExecutionRequest::CatchUp(requests) => {
-<<<<<<< HEAD
-                            for req in requests {
-                                self.application.update_batch(&mut self.state, req);
-=======
                             for batch in requests.into_iter() {
                                 let seq_no = batch.sequence_number();
 
@@ -150,7 +127,6 @@
                                 metric_duration(EXECUTION_TIME_TAKEN_ID, start.elapsed());
 
                                 self.execution_finished::<T>(Some(seq_no), reply_batch);
->>>>>>> 4b2c4035
                             }
                         }
                         ExecutionRequest::Update((batch, instant)) => {
@@ -205,23 +181,11 @@
         let desc: AppState<S> = AppState::StateDescriptor(self.state.get_descriptor());
         let state = AppState::StatePart(MaybeVec::from_many(parts));
 
-<<<<<<< HEAD
-        self.checkpoint_tx.send(AppStateMessage::new(seq,desc)).expect("Failed to send checkpoint");
-        
-        self.checkpoint_tx.send(AppStateMessage::new(seq, state)).expect("Failed to send checkpoint");
-
-        self.checkpoint_tx.send(AppStateMessage::new(seq, AppState::Done)).expect("Failed to notify end of checkpoint");
-=======
-        self.checkpoint_tx.send_return(AppStateMessage::new(seq, AppState::StateDescriptor(current_state))).unwrap();
-
-        for chunk in diff.chunks(PARTS_PER_DELIVERY) {
-            let parts = self.state.get_parts(chunk).expect("Failed to get necessary parts");
-
-            self.checkpoint_tx.send_return(AppStateMessage::new(seq, AppState::StatePart(MaybeVec::Mult(parts)))).unwrap();
-        }
+        self.checkpoint_tx.send_return(AppStateMessage::new(seq, desc).unwrap());
+
+        self.checkpoint_tx.send_return(AppStateMessage::new(seq, state).unwrap());
 
         self.checkpoint_tx.send_return(AppStateMessage::new(seq, AppState::Done)).expect("Failed to send checkpoint");
->>>>>>> 4b2c4035
     }
 
     fn execution_finished<T>(&self, seq: Option<SeqNo>, batch: BatchReplies<Reply<A, S>>)
