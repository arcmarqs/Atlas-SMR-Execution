--- conflicted
+++ resolved
@@ -16,13 +16,9 @@
 use atlas_common::ordering::{Orderable, SeqNo};
 use atlas_communication::protocol_node::ProtocolNetworkNode;
 use atlas_core::smr::exec::ReplyNode;
-<<<<<<< HEAD
-
-=======
 use atlas_smr_application::app::{Application, BatchReplies, Reply, Request};
 use atlas_smr_application::{ExecutionRequest, ExecutorHandle};
 use atlas_smr_application::state::monolithic_state::{AppStateMessage, InstallStateMessage, MonolithicState};
->>>>>>> 4b2c4035
 use atlas_metrics::metrics::metric_duration;
 use crate::ExecutorReplier;
 use crate::metric::{EXECUTION_LATENCY_TIME_ID, EXECUTION_TIME_TAKEN_ID};
@@ -48,12 +44,8 @@
           A: Application<S> + 'static + Send,
           NT: 'static {
     pub fn init_handle() -> (ExecutorHandle<A::AppData>, ChannelSyncRx<ExecutionRequest<Request<A, S>>>) {
-<<<<<<< HEAD
-        let (tx, rx) = channel::new_bounded_sync(EXECUTING_BUFFER, Some("exec_buffer"));
-=======
         let (tx, rx) = channel::new_bounded_sync(EXECUTING_BUFFER,
                                                  Some("ST Monolithic Executor Work Channel"));
->>>>>>> 4b2c4035
 
         (ExecutorHandle::new(tx), rx)
     }
@@ -72,17 +64,11 @@
             (A::initial_state()?, vec![])
         };
 
-<<<<<<< HEAD
-        let (state_tx, state_rx) = channel::new_bounded_sync(STATE_BUFFER, Some("state_buffer"));
-
-        let (checkpoint_tx, checkpoint_rx) = channel::new_bounded_sync(STATE_BUFFER, Some("state_buffer"));
-=======
         let (state_tx, state_rx) = channel::new_bounded_sync(STATE_BUFFER,
                                                              Some("ST Monolithic Executor Work InstState"));
 
         let (checkpoint_tx, checkpoint_rx) = channel::new_bounded_sync(STATE_BUFFER,
                                                                        Some("ST Monolithic Executor AppState"));
->>>>>>> 4b2c4035
 
         let mut executor = MonolithicExecutor {
             application: service,
@@ -111,10 +97,6 @@
                         ExecutionRequest::CatchUp(requests) => {
                             info!("Catching up with {} batches of requests", requests.len());
 
-<<<<<<< HEAD
-                            for req in requests {
-                                executor.application.update_batch(&mut executor.state, req);
-=======
                             for batch in requests {
                                 let seq_no = batch.sequence_number();
 
@@ -125,7 +107,6 @@
                                 metric_duration(EXECUTION_TIME_TAKEN_ID, start.elapsed());
 
                                 executor.execution_finished::<T>(Some(seq_no), reply_batch);
->>>>>>> 4b2c4035
                             }
                         }
                         ExecutionRequest::Update((batch, instant)) => {
