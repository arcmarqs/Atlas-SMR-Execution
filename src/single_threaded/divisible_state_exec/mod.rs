--- conflicted
+++ resolved
@@ -7,18 +7,11 @@
 use atlas_common::maybe_vec::MaybeVec;
 use atlas_common::ordering::{Orderable, SeqNo};
 use atlas_core::smr::exec::ReplyNode;
-<<<<<<< HEAD
-use atlas_metrics::metrics::metric_duration;
-use atlas_smr_application::{ExecutionRequest, ExecutorHandle};
-use atlas_smr_application::app::{Application, Request, BatchReplies, Reply};
-use atlas_smr_application::state::divisible_state::{DivisibleState, InstallStateMessage, AppStateMessage, AppState};
-=======
 use atlas_smr_application::{ExecutionRequest, ExecutorHandle};
 use atlas_smr_application::app::{Application, BatchReplies, Reply, Request};
 use atlas_smr_application::state::divisible_state::{AppState, AppStateMessage, DivisibleState, DivisibleStateDescriptor, InstallStateMessage};
 use atlas_metrics::metrics::metric_duration;
 use atlas_smr_application::serialize::ApplicationData;
->>>>>>> 4b2c4035
 use crate::ExecutorReplier;
 
 use crate::metric::{EXECUTION_LATENCY_TIME_ID, EXECUTION_TIME_TAKEN_ID};
@@ -46,12 +39,8 @@
     where S: DivisibleState + 'static + Send,
           A: Application<S> + 'static + Send {
     pub fn init_handle() -> (ExecutorHandle<A::AppData>, ChannelSyncRx<ExecutionRequest<Request<A, S>>>) {
-<<<<<<< HEAD
-        let (tx, rx) = channel::new_bounded_sync(EXECUTING_BUFFER, Some("exec_buffer"));
-=======
         let (tx, rx) = channel::new_bounded_sync(EXECUTING_BUFFER,
         Some("Divisible State ST Exec Work"));
->>>>>>> 4b2c4035
 
         (ExecutorHandle::new(tx), rx)
     }
@@ -70,17 +59,11 @@
             (A::initial_state()?, vec![])
         };
 
-<<<<<<< HEAD
-        let (state_tx, state_rx) = channel::new_bounded_sync(STATE_BUFFER, Some("state_buffer"));
-=======
         let (state_tx, state_rx) = channel::new_bounded_sync(STATE_BUFFER,
         Some("Divisible state ST InsState"));
 
         let (checkpoint_tx, checkpoint_rx) = channel::new_bounded_sync(STATE_BUFFER,
         Some("Divisible State ST AppState"));
->>>>>>> 4b2c4035
-
-        let (checkpoint_tx, checkpoint_rx) = channel::new_bounded_sync(STATE_BUFFER, Some("state_buffer"));
 
         let mut executor = DivisibleStateExecutor {
             application: service,
@@ -106,7 +89,6 @@
                                 match state_recvd {
                                     InstallStateMessage::StateDescriptor(_) => {}
                                     InstallStateMessage::StatePart(state_part) => {
-<<<<<<< HEAD
                                         executor.state.accept_parts(state_part.into_vec().into_boxed_slice()).expect("Failed to install state parts into executor");
                                     }
                                     InstallStateMessage::Done => {
@@ -114,19 +96,10 @@
                                         break
                                     }
                                     InstallStateMessage::StateDescriptor(_) => todo!(),
-=======
-                                        executor.state.accept_parts(state_part.into_vec()).expect("Failed to install state parts into executor");
-                                    }
-                                    InstallStateMessage::Done => break,
->>>>>>> 4b2c4035
                                 }
                             }
                         }
                         ExecutionRequest::CatchUp(requests) => {
-<<<<<<< HEAD
-                            for req in requests {
-                                executor.application.update_batch(&mut executor.state, req);
-=======
 
                             for batch in requests.into_iter() {
                                 let seq_no = batch.sequence_number();
@@ -138,7 +111,6 @@
                                 metric_duration(EXECUTION_TIME_TAKEN_ID, start.elapsed());
 
                                 executor.execution_finished::<T>(Some(seq_no), reply_batch);
->>>>>>> 4b2c4035
                             }
 
                         }
@@ -193,32 +165,16 @@
 
     ///Clones the current state and delivers it to the application
     /// Takes a sequence number, which corresponds to the last executed consensus instance before we performed the checkpoint
-<<<<<<< HEAD
     fn deliver_checkpoint_state(&mut self, seq: SeqNo) { 
         let parts = self.state.get_parts().expect("Failed to get necessary parts");
         let desc: AppState<S> = AppState::StateDescriptor(self.state.get_descriptor());
         let state = AppState::StatePart(MaybeVec::from_many(parts));
 
-        
-        self.checkpoint_tx.send(AppStateMessage::new(seq, state)).expect("Failed to send checkpoint");
-        self.checkpoint_tx.send(AppStateMessage::new(seq,desc)).expect("Failed to send checkpoint");
-        self.checkpoint_tx.send(AppStateMessage::new(seq, AppState::Done)).expect("Failed to notify end of checkpoint");
-=======
-    fn deliver_checkpoint_state(&mut self, seq: SeqNo) {
-        let current_state = self.state.prepare_checkpoint().expect("Failed to prepare state checkpoint").clone();
-
-        let diff = self.last_checkpoint_descriptor.compare_descriptors(&current_state);
-
-        self.checkpoint_tx.send_return(AppStateMessage::new(seq, AppState::StateDescriptor(current_state))).unwrap();
-
-        for chunk in diff.chunks(PARTS_PER_DELIVERY) {
-            let parts = self.state.get_parts(chunk).expect("Failed to get necessary parts");
-
-            self.checkpoint_tx.send_return(AppStateMessage::new(seq, AppState::StatePart(MaybeVec::Mult(parts)))).unwrap();
-        }
+        self.checkpoint_tx.send_return(AppStateMessage::new(seq, desc).unwrap());
+
+        self.checkpoint_tx.send_return(AppStateMessage::new(seq, state).unwrap());
 
         self.checkpoint_tx.send_return(AppStateMessage::new(seq, AppState::Done)).expect("Failed to send checkpoint");
->>>>>>> 4b2c4035
     }
 
     fn execution_finished<T>(&self, seq: Option<SeqNo>, batch: BatchReplies<Reply<A, S>>)
